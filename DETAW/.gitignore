--- conflicted
+++ resolved
@@ -1,11 +1,5 @@
-<<<<<<< HEAD
-*.ds*
-DICU5.*
-__pycache__
-=======
 *.ds*
 DICU5.*
 __pycache__
 *~
-*.feather
->>>>>>> bd455365
+*.feather