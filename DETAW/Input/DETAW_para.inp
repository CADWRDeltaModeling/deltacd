#----------------------------------------------------------------------------------
#                                   DETAWv2.0
#----------------------------------------------------------------------------------
#DETAW-DCD estimates the Sacramento-San Joaquin Delta hydrology, including 
#consumptive use, ground surface water balance, and channel depletion, given the 
#climate and land use data.
# 
#It could support the historical, planning or forecasting studies related to the 
#Delta surface water quantity and quality. This version provides three options to
#estimate the Delta channel depletions in the customized output formats applied to
#three models: DSM2, SCHISM, and CALSIM. The model inputs and outputs of these 
#options could be taken as the basis for developing various Delta water
#environmental studies.
#
#OPTION 1 - DCD estimates the daily historical channel depletions, including 
#           diversions,drainages and seepage of DSM2 nodes.
#OPTION 2 - DCD estimates the daily historical channel depletions without water 
#           surface evaporation. SCHISM itself can estimate the water surface 
#           evaporation of SCHISM simulation region.
#OPTION 3 - DCD estimates the monthly planning of channel depletions for seven Delta 
#           nodes of CALSIM3, monthly island deep percolations, and monthly island 
#           groundwater supplied to crop evapotranspiration.
#----------------------------------------------------------------------------------
#----------------------------------------------------------------------------------
#Please enter the option you select: 
Model to streamline = 3
#----------------------------------------------------------------------------------
#----------------------------------------------------------------------------------
#Other model parameters:
Daily output = 1
Monthly output = 1
Yearly output = 0
Delta output = 0
Daily output unit = 1
<<<<<<< HEAD
forDSM2_daily = 1 
=======
forDSM2_daily = 1
End year = 2016
Days = 34700
>>>>>>> bd455365
<|MERGE_RESOLUTION|>--- conflicted
+++ resolved
@@ -32,10 +32,4 @@
 Yearly output = 0
 Delta output = 0
 Daily output unit = 1
-<<<<<<< HEAD
-forDSM2_daily = 1 
-=======
-forDSM2_daily = 1
-End year = 2016
-Days = 34700
->>>>>>> bd455365
+forDSM2_daily = 1 